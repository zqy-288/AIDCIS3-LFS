--- conflicted
+++ resolved
@@ -140,91 +140,20 @@
 
         layout.addWidget(status_group)
 
-        # 添加分隔线用于清晰区分状态区域和监测区域
-        separator_line = QWidget()
-        separator_line.setFixedHeight(3)
-        separator_line.setStyleSheet("background-color: #ddd; margin: 5px 0px;")
-        layout.addWidget(separator_line)
-
         # 双面板区域 - 改为垂直布局（A在上，B在下）
         splitter = QSplitter(Qt.Vertical)
-        splitter.setHandleWidth(8)  # 设置分隔器手柄宽度
-        splitter.setStyleSheet("""
-            QSplitter::handle {
-                background-color: #cccccc;
-                border: 1px solid #999999;
-                border-radius: 3px;
-                margin: 2px;
-            }
-            QSplitter::handle:hover {
-                background-color: #bbbbbb;
-            }
-        """)
-
-<<<<<<< HEAD
-        # 面板A: 孔径监测图区域 - 明确标题和边框
-        panel_a = QGroupBox("孔径监测图")
-        panel_a.setStyleSheet("""
-            QGroupBox {
-                font-weight: bold;
-                font-size: 16px;
-                border: 3px solid #4CAF50;
-                border-radius: 12px;
-                margin-top: 15px;
-                padding-top: 15px;
-                background-color: #f8fff8;
-            }
-            QGroupBox::title {
-                subcontrol-origin: margin;
-                left: 20px;
-                padding: 5px 15px 5px 15px;
-                color: #2E7D32;
-                background-color: white;
-                font-size: 16px;
-                font-weight: bold;
-                border: 2px solid #4CAF50;
-                border-radius: 8px;
-            }
-        """)
-        panel_a_layout = QHBoxLayout(panel_a)  # 水平布局：图表在左，异常窗口在右
-=======
+
         # 面板A: 管孔直径数据 - 无边框设计，最大化内容区域
         panel_a_widget = QWidget()
         panel_a_widget.setObjectName("PanelAWidget")
         panel_a_layout = QHBoxLayout(panel_a_widget)  # 水平布局：图表在左，异常窗口在右
         panel_a_layout.setContentsMargins(8, 8, 8, 8)  # 减少边距
         panel_a_layout.setSpacing(10)
->>>>>>> 2dfbd12f
 
         # 面板A左侧：图表区域（matplotlib）
         chart_widget = QWidget()
         chart_widget.setObjectName("ChartWidget")
         chart_layout = QVBoxLayout(chart_widget)
-<<<<<<< HEAD
-        
-        # 添加孔径监测图的说明信息
-        chart_info_widget = QWidget()
-        chart_info_layout = QHBoxLayout(chart_info_widget)
-        chart_info_layout.setContentsMargins(10, 5, 10, 5)
-        
-        chart_info_label = QLabel("光谱共焦传感器孔径监测数据")
-        chart_info_label.setStyleSheet("""
-            QLabel {
-                font-size: 14px;
-                font-weight: bold;
-                color: #2E7D32;
-                background-color: #e8f5e8;
-                padding: 8px 15px;
-                border: 1px solid #4CAF50;
-                border-radius: 6px;
-            }
-        """)
-        
-        chart_info_layout.addWidget(chart_info_label)
-        chart_info_layout.addStretch()
-        
-        chart_layout.addWidget(chart_info_widget)
-=======
         chart_layout.setContentsMargins(0, 0, 0, 0)  # 移除边距，最大化图表区域
 
         # 创建图表标题栏
@@ -256,7 +185,6 @@
 
         # 将标题栏添加到布局
         chart_layout.addWidget(chart_header)
->>>>>>> 2dfbd12f
 
         # 创建matplotlib图形，优化尺寸以最大化显示区域
         self.figure = Figure(figsize=(24, 12), dpi=100)
@@ -269,18 +197,11 @@
 
         # 创建子图 - 增大字体
         self.ax = self.figure.add_subplot(111)
-<<<<<<< HEAD
-        self.ax.set_xlabel('探头深度 (mm)', fontsize=14, fontweight='bold')
-        self.ax.set_ylabel('孔径直径 (mm)', fontsize=14, fontweight='bold')
-        self.ax.set_title('实时孔径监测数据', fontsize=16, fontweight='bold', pad=20,
-                         bbox=dict(boxstyle="round,pad=0.3", facecolor="#e8f5e8", edgecolor="#4CAF50"))
-=======
         self.apply_matplotlib_dark_theme()  # 应用深色主题
         self.ax.set_xlabel('深度 (mm)', fontsize=14, fontweight='bold')
         self.ax.set_ylabel('直径 (mm)', fontsize=14, fontweight='bold')
         # 移除matplotlib内部标题，使用外部标题栏
         # self.ax.set_title('管孔直径实时监测', fontsize=16, fontweight='bold', pad=15)
->>>>>>> 2dfbd12f
         self.ax.grid(True, alpha=0.3)
 
         # 设置坐标轴刻度字体大小
@@ -335,60 +256,7 @@
         right_layout.addSpacing(10)
 
         panel_a_layout.addWidget(right_panel)
-<<<<<<< HEAD
-        splitter.addWidget(panel_a)
-
-        # 面板B: 内窥镜展开图区域 - 明确标题和边框
-        panel_b = QGroupBox("内窥镜展开图")
-        panel_b.setStyleSheet("""
-            QGroupBox {
-                font-weight: bold;
-                font-size: 16px;
-                border: 3px solid #2196F3;
-                border-radius: 12px;
-                margin-top: 15px;
-                padding-top: 15px;
-                background-color: #f0f8ff;
-            }
-            QGroupBox::title {
-                subcontrol-origin: margin;
-                left: 20px;
-                padding: 5px 15px 5px 15px;
-                color: #1976D2;
-                background-color: white;
-                font-size: 16px;
-                font-weight: bold;
-                border: 2px solid #2196F3;
-                border-radius: 8px;
-            }
-        """)
-        panel_b_layout = QVBoxLayout(panel_b)
-        
-        # 添加内窥镜展开图的说明信息
-        endoscope_info_widget = QWidget()
-        endoscope_info_layout = QHBoxLayout(endoscope_info_widget)
-        endoscope_info_layout.setContentsMargins(10, 5, 10, 5)
-        
-        info_label = QLabel("内窥镜实时展开图像显示区域")
-        info_label.setStyleSheet("""
-            QLabel {
-                font-size: 14px;
-                font-weight: bold;
-                color: #1976D2;
-                background-color: #e3f2fd;
-                padding: 8px 15px;
-                border: 1px solid #2196F3;
-                border-radius: 6px;
-            }
-        """)
-        
-        endoscope_info_layout.addWidget(info_label)
-        endoscope_info_layout.addStretch()
-        
-        panel_b_layout.addWidget(endoscope_info_widget)
-=======
         splitter.addWidget(panel_a_widget)
->>>>>>> 2dfbd12f
 
         # 面板B: 内窥镜图像 - 无边框设计，直接添加内窥镜视图
         self.endoscope_view = EndoscopeView()
